import math

from torch.utils.data.dataset import Dataset


class SlidingWindowLoader(Dataset):
<<<<<<< HEAD
    def __init__(self, data, window=100):
        self.data = data
=======
    def __init__(self, data, window):
        self.data = data  # torch.tensor(data)
>>>>>>> 70e8ddbe
        self.window = window
        self.current = 0
        self.high = self.__len__()

    def __getitem__(self, index):
<<<<<<< HEAD
        index_pos = index * self.window
        x = self.data[index_pos:min(len(self.data) - 1, index_pos + self.window)]
        target = self.data[index_pos + 1:index_pos + 1 + self.window]
        return x, target
=======
        self.current_index = index
        x = self.data[index:index + self.window]
        if len(x) < 100:
            x = F.pad(input=x, pad=(0, 100 - len(x)), mode='constant', value=0)
        return x
>>>>>>> 70e8ddbe

    def __iter__(self):
        return self

<<<<<<< HEAD
    def __next__(self):
        self.current += 1
        if (self.current - 1) < self.high:
            return self.__getitem__(self.current - 1)
        raise StopIteration

    def __len__(self):
        return math.ceil(len(self.data) / self.window)
=======
    def get_target(self):
        slided_index = self.current_index + 1
        return self.data[slided_index:slided_index + self.window]
>>>>>>> 70e8ddbe


def char_mapping():
    """
    Mapping each unique char to an index for one-hot encoding
    :return: Dict{char -> index}, Dict{index -> char}
    """
    file = open("data/train.txt")
    text = file.read()
    text = text.replace("<start>", "$")
    text = text.replace("<end>", "%")
    chars = list(set(text))
    file.close()

    vocab_size = len(chars)
    print("Data has {} unique characters".format(vocab_size))

    char_to_ix = {ch: i for i, ch in enumerate(chars)}
    ix_to_char = {i: ch for i, ch in enumerate(chars)}

    return char_to_ix, ix_to_char


def read_songs_from(file_name):
    with open(file_name, 'r') as songs_file:
        songs = songs_file.read()
        songs = songs.replace("<start>", "$")
        songs = songs.replace("<end>", "%")
    song_delimiter = '%'
    songs = songs.split(song_delimiter)[:-1]
    songs = [song + song_delimiter for song in songs]
    return songs


def main():
    char_to_ix, ix_to_char = char_mapping()
    print(char_to_ix)

# main()<|MERGE_RESOLUTION|>--- conflicted
+++ resolved
@@ -4,35 +4,21 @@
 
 
 class SlidingWindowLoader(Dataset):
-<<<<<<< HEAD
     def __init__(self, data, window=100):
         self.data = data
-=======
-    def __init__(self, data, window):
-        self.data = data  # torch.tensor(data)
->>>>>>> 70e8ddbe
         self.window = window
         self.current = 0
         self.high = self.__len__()
 
     def __getitem__(self, index):
-<<<<<<< HEAD
         index_pos = index * self.window
         x = self.data[index_pos:min(len(self.data) - 1, index_pos + self.window)]
         target = self.data[index_pos + 1:index_pos + 1 + self.window]
         return x, target
-=======
-        self.current_index = index
-        x = self.data[index:index + self.window]
-        if len(x) < 100:
-            x = F.pad(input=x, pad=(0, 100 - len(x)), mode='constant', value=0)
-        return x
->>>>>>> 70e8ddbe
 
     def __iter__(self):
         return self
 
-<<<<<<< HEAD
     def __next__(self):
         self.current += 1
         if (self.current - 1) < self.high:
@@ -41,11 +27,6 @@
 
     def __len__(self):
         return math.ceil(len(self.data) / self.window)
-=======
-    def get_target(self):
-        slided_index = self.current_index + 1
-        return self.data[slided_index:slided_index + self.window]
->>>>>>> 70e8ddbe
 
 
 def char_mapping():
