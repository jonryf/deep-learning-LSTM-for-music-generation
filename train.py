import math
<<<<<<< HEAD
import random
=======
import sys
>>>>>>> 917af9b4

import torch
from torch import optim
from torch.nn import CrossEntropyLoss

from models import LSTMSimple
from utils import SlidingWindowLoader, read_songs_from, char_mapping
import matplotlib.pyplot as plt
import numpy as np


def encode_songs(songs, char_to_idx):
    """
    Return a list of encoded songs where each char in a song is mapped to an index as in char_to_idx
    :param songs: List[String]
    :param char_to_idx: Dict{char -> int}
    :return: List[Tensor]
    """
    songs_encoded = [0] * len(songs)
    for i, song in enumerate(songs):
        chars = list(song)
        result = torch.zeros(len(chars)).to(computing_device)
        for j, ch in enumerate(chars):
            result[j] = char_to_idx[ch]
        songs_encoded[i] = result
    return songs_encoded


def to_onehot(t):
    """
    Take a list of indexes and return a one-hot encoded tensor
    :param t: 1D Tensor of indexes
    :return: 2D Tensor
    """
    inputs_onehot = torch.zeros(t.shape[0], VOCAB_SIZE).to(computing_device)
    inputs_onehot.scatter_(1, t.unsqueeze(1).long(), 1.0)  # Remember inputs is indexes, so must be integer
    return inputs_onehot


def load_data(file):
    songs = read_songs_from('data/' + file)
    songs_encoded = encode_songs(songs, char_to_idx)
    return songs, songs_encoded


"""
Check for CUDA
"""
if torch.cuda.is_available():
    print("CUDA supported")
    computing_device = torch.device("cuda")
else:
    print("CUDA not supported")
    computing_device = torch.device("cpu")

"""
Load Data
"""
char_to_idx, idx_to_char = char_mapping()

<<<<<<< HEAD
train, train_encoded = load_data('train.txt')
val, val_encoded = load_data('val.txt')

"""
Initialize Model
"""
VOCAB_SIZE = len(char_to_idx.keys())
EPOCHS = 15
CHUNK_SIZE = 100
=======
model = LSTMSimple(len(char_to_idx) + 1, 100, len(char_to_idx) + 1)


def get_songs(data_set):
    songs = read_songs_from('data/' + data_set)

    songs_encoded = []
    for song in songs:
        result = []
        for ch in list(song):
            temp = [0] * (len(char_to_idx.keys()) + 1)
            temp[char_to_idx[ch]] = 1
            result.append(temp)
        songs_encoded.append(result)
    return songs, songs_encoded
>>>>>>> 917af9b4

model = LSTMSimple(VOCAB_SIZE, 100, VOCAB_SIZE)
model.to(computing_device)

criterion = CrossEntropyLoss()
optimizer = optim.Adam(model.parameters())

<<<<<<< HEAD
"""
Train Model
"""
training_losses = []
validation_losses = []
for epoch in range(1, EPOCHS + 1):
    train_epoch_loss = []
    model.train()
    random.shuffle(train_encoded) # Shuffle songs for each epoch
    for i, song_encoded in enumerate(train_encoded):
        optimizer.zero_grad()

        # Reset H for each song
        model.init_h(computing_device)

        loss = 0
        n = 0
        for seq, target in SlidingWindowLoader(song_encoded):
            n += 1

            # if chunk is empty
            if len(seq) == 0:
                continue

            # One-hot chunk tensor
            inputs_onehot = to_onehot(seq)

            # Forward through model
            output = model(inputs_onehot.unsqueeze(1))  # Turn input into 3D (chunk_length, batch, vocab_size)

            # Calculate
            output.squeeze_(1)  # Back to 2D

            loss += criterion(output, target.long())

        avg_train_song_loss = loss.item() / n
        train_epoch_loss.append(avg_train_song_loss)  # Average loss over one song
        loss.backward()
        optimizer.step()

        if i % 100 == 0:
            print("Song: {}, AvgTrainLoss: {}".format(i, sum(train_epoch_loss) / len(train_epoch_loss)))

    avg_train_songs_loss = sum(train_epoch_loss) / len(train_epoch_loss)  # Average loss overall songs
    training_losses.append(avg_train_songs_loss)

    with torch.no_grad():
        print("Validating...")
        model.eval()
        val_epoch_loss = []

        for i, song_encoded in enumerate(val_encoded):
            # Reset H for each song
            model.init_h(computing_device)

            loss = 0
            n = 0
            for seq, target in SlidingWindowLoader(song_encoded):
                n += 1

                # if chunk is empty
                if len(seq) == 0:
                    continue

                # One-hot chunk tensor
                inputs_onehot = to_onehot(seq)

                # Forward through model
                output = model(inputs_onehot.unsqueeze(1))  # Turn input into 3D (chunk_length, batch, vocab_size)

                # Calculate
                output.squeeze_(1)  # Back to 2D

                loss += criterion(output, target.long())

            avg_val_song_loss = loss.item() / n
            val_epoch_loss.append(avg_val_song_loss)
        avg_val_songs_loss = sum(val_epoch_loss) / len(val_epoch_loss)
        validation_losses.append(avg_val_songs_loss)

        print(
            "Epoch {}, Training loss: {}, Validation Loss: {}".format(epoch, avg_train_songs_loss, avg_val_songs_loss))

"""
Save Error plot
"""
x = np.arange(1, len(training_losses) + 1, 1)
plt.plot(x, training_losses, label="train loss")
plt.plot(x, validation_losses, label="validation loss")
plt.xlabel("Epoch")
plt.ylabel("Cross Entropy Loss")
plt.xticks(x)
plt.title("Loss as a function of number of epochs")
plt.legend()
plt.savefig('loss-plot.png')
=======
#data_loaders = [SlidingWindowLoader(song, CHUNK_SIZE) for song in songs]

#print(data_loaders)

train, train_encoded = get_songs('train.txt')
val, val_encoded = get_songs('val.txt')

for epoch in range(EPOCHS):
    model.zero_grad()
    for song in train_encoded:
        p = 0
        n = math.ceil(len(song) / CHUNK_SIZE)
        loss = 0
        total = 0

        for mini in range(n):
            # Get input and target
            if p + CHUNK_SIZE > len(song):
                inputs = song[p:-1]
                targets = song[p + 1:]
            else:
                inputs = song[p:p + CHUNK_SIZE]
                targets = song[p + 1: p + CHUNK_SIZE + 1]
            p += CHUNK_SIZE

            inputs, targets = torch.Tensor(inputs), torch.Tensor(targets)
            total += len(inputs)

            #(sequence_len, batch, input_size)
            song_chunk = inputs.view(inputs.size()[0], 1, len(char_to_idx.keys()) + 1)

            targets = targets.view(inputs.size()[0], 1, len(char_to_idx.keys()) + 1)
            output = model(song_chunk)
            print(targets.max(dim=0)[1][0])
            output.squeeze_(1)

            loss += criterion(output, targets.max(dim=0))

            print('loss:', loss.item())
        loss.backward(retain_graph=True)
        optimizer.step()



    with torch.no_grad():
        for song in val_encoded:
            pass

>>>>>>> 917af9b4
<|MERGE_RESOLUTION|>--- conflicted
+++ resolved
@@ -1,9 +1,5 @@
 import math
-<<<<<<< HEAD
 import random
-=======
-import sys
->>>>>>> 917af9b4
 
 import torch
 from torch import optim
@@ -64,7 +60,6 @@
 """
 char_to_idx, idx_to_char = char_mapping()
 
-<<<<<<< HEAD
 train, train_encoded = load_data('train.txt')
 val, val_encoded = load_data('val.txt')
 
@@ -74,23 +69,6 @@
 VOCAB_SIZE = len(char_to_idx.keys())
 EPOCHS = 15
 CHUNK_SIZE = 100
-=======
-model = LSTMSimple(len(char_to_idx) + 1, 100, len(char_to_idx) + 1)
-
-
-def get_songs(data_set):
-    songs = read_songs_from('data/' + data_set)
-
-    songs_encoded = []
-    for song in songs:
-        result = []
-        for ch in list(song):
-            temp = [0] * (len(char_to_idx.keys()) + 1)
-            temp[char_to_idx[ch]] = 1
-            result.append(temp)
-        songs_encoded.append(result)
-    return songs, songs_encoded
->>>>>>> 917af9b4
 
 model = LSTMSimple(VOCAB_SIZE, 100, VOCAB_SIZE)
 model.to(computing_device)
@@ -98,7 +76,6 @@
 criterion = CrossEntropyLoss()
 optimizer = optim.Adam(model.parameters())
 
-<<<<<<< HEAD
 """
 Train Model
 """
@@ -107,7 +84,7 @@
 for epoch in range(1, EPOCHS + 1):
     train_epoch_loss = []
     model.train()
-    random.shuffle(train_encoded) # Shuffle songs for each epoch
+    random.shuffle(train_encoded)  # Shuffle songs for each epoch
     for i, song_encoded in enumerate(train_encoded):
         optimizer.zero_grad()
 
@@ -129,7 +106,6 @@
             # Forward through model
             output = model(inputs_onehot.unsqueeze(1))  # Turn input into 3D (chunk_length, batch, vocab_size)
 
-            # Calculate
             output.squeeze_(1)  # Back to 2D
 
             loss += criterion(output, target.long())
@@ -179,8 +155,7 @@
         avg_val_songs_loss = sum(val_epoch_loss) / len(val_epoch_loss)
         validation_losses.append(avg_val_songs_loss)
 
-        print(
-            "Epoch {}, Training loss: {}, Validation Loss: {}".format(epoch, avg_train_songs_loss, avg_val_songs_loss))
+        print("Epoch {}, Training loss: {}, Validation Loss: {}".format(epoch, avg_train_songs_loss, avg_val_songs_loss))
 
 """
 Save Error plot
@@ -193,54 +168,4 @@
 plt.xticks(x)
 plt.title("Loss as a function of number of epochs")
 plt.legend()
-plt.savefig('loss-plot.png')
-=======
-#data_loaders = [SlidingWindowLoader(song, CHUNK_SIZE) for song in songs]
-
-#print(data_loaders)
-
-train, train_encoded = get_songs('train.txt')
-val, val_encoded = get_songs('val.txt')
-
-for epoch in range(EPOCHS):
-    model.zero_grad()
-    for song in train_encoded:
-        p = 0
-        n = math.ceil(len(song) / CHUNK_SIZE)
-        loss = 0
-        total = 0
-
-        for mini in range(n):
-            # Get input and target
-            if p + CHUNK_SIZE > len(song):
-                inputs = song[p:-1]
-                targets = song[p + 1:]
-            else:
-                inputs = song[p:p + CHUNK_SIZE]
-                targets = song[p + 1: p + CHUNK_SIZE + 1]
-            p += CHUNK_SIZE
-
-            inputs, targets = torch.Tensor(inputs), torch.Tensor(targets)
-            total += len(inputs)
-
-            #(sequence_len, batch, input_size)
-            song_chunk = inputs.view(inputs.size()[0], 1, len(char_to_idx.keys()) + 1)
-
-            targets = targets.view(inputs.size()[0], 1, len(char_to_idx.keys()) + 1)
-            output = model(song_chunk)
-            print(targets.max(dim=0)[1][0])
-            output.squeeze_(1)
-
-            loss += criterion(output, targets.max(dim=0))
-
-            print('loss:', loss.item())
-        loss.backward(retain_graph=True)
-        optimizer.step()
-
-
-
-    with torch.no_grad():
-        for song in val_encoded:
-            pass
-
->>>>>>> 917af9b4
+plt.savefig('loss-plot.png')