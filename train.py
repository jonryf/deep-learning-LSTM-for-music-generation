--- conflicted
+++ resolved
@@ -84,24 +84,17 @@
 for epoch in range(1, EPOCHS + 1):
     train_epoch_loss = []
     model.train()
-<<<<<<< HEAD
+    random.shuffle(train_encoded) # Shuffle songs for each epoch
     for i, song_encoded in enumerate(train_encoded):
-        model.init_h()
+        optimizer.zero_grad()
+
+        # Reset H for each song
+        model.init_h(computing_device)
+
         loss = 0
         n = 0
         for seq, target in SlidingWindowLoader(song_encoded):
             n += 1
-=======
-    random.shuffle(train_encoded) # Shuffle songs for each epoch
-    for i, song in enumerate(train_encoded):
-        optimizer.zero_grad()
-        p = 0
-        n = math.ceil(len(song) / CHUNK_SIZE)
-        loss = 0
-
-        # Reset H for each song
-        model.init_h(computing_device)
->>>>>>> 70e8ddbe
 
             # if chunk is empty
             if len(seq) == 0:
@@ -133,37 +126,14 @@
         print("Validating...")
         model.eval()
         validation_song_losses = []
-<<<<<<< HEAD
-        song_loss = 0
-        for i, song_encoded in enumerate(val_encoded):
-            print("Song: ", i)
-=======
-        for i, song in enumerate(val_encoded):
->>>>>>> 70e8ddbe
-            optimizer.zero_grad()
-            model.init_h()
-            loss = 0
-<<<<<<< HEAD
-            n = 0
-            for seq, target in SlidingWindowLoader(song_encoded):
-                n += 1
-                # if chunk is empty
-                if len(seq) == 0:
-=======
+        loss = 0
+        n = 0
+        for seq, target in SlidingWindowLoader(song_encoded):
+            n += 1
 
-            for mini in range(n):
-                if p + CHUNK_SIZE + 1 > len(song):
-                    inputs = song[p:-1]
-                    targets = song[p + 1:]
-                else:
-                    inputs = song[p:p + CHUNK_SIZE]
-                    targets = song[p + 1: p + CHUNK_SIZE + 1]
-                p += CHUNK_SIZE
-
-                # Skip if empty
-                if inputs.size()[0] == 0:
->>>>>>> 70e8ddbe
-                    continue
+            # if chunk is empty
+            if len(seq) == 0:
+                continue
 
                 # One-hot chunk tensor
                 inputs_onehot = to_onehot(seq)
@@ -174,17 +144,7 @@
                 # Calculate
                 output.squeeze_(1)  # Back to 2D
 
-<<<<<<< HEAD
                 song_loss += criterion(output, target.long())
-
-            validation_song_losses.append(song_loss.item())
-        avg_val_loss = sum(validation_song_losses) / len(validation_song_losses)
-        validation_losses.append(avg_val_loss)
-
-        print('Epoch %d, Validation loss: %.3d' % (epoch + 1, avg_val_loss))
-
-=======
-                loss += criterion(output, targets.long())
 
             avg_val_song_loss = loss.item() / n
             validation_song_losses.append(avg_val_song_loss)
@@ -205,5 +165,4 @@
 plt.xticks(x)
 plt.title("Loss as a function of number of epochs")
 plt.legend()
-plt.savefig('loss-plot.png')
->>>>>>> 70e8ddbe
+plt.savefig('loss-plot.png')