--- conflicted
+++ resolved
@@ -32,6 +32,7 @@
         songs_encoded[i] = result
     return songs_encoded
 
+
 def to_onehot(t):
     """
     Take a list of indexes and return a one-hot encoded tensor
@@ -42,10 +43,12 @@
     inputs_onehot.scatter_(1, t.unsqueeze(1).long(), 1.0)  # Remember inputs is indexes, so must be integer
     return inputs_onehot
 
+
 def load_data(file):
     songs = read_songs_from('data/' + file)
     songs_encoded = encode_songs(songs, char_to_idx)
     return songs, songs_encoded
+
 
 # Load Data
 char_to_idx, idx_to_char = char_mapping()
@@ -62,18 +65,14 @@
 
 criterion = CrossEntropyLoss()
 optimizer = optim.Adam(model.parameters())
+
+training_losses = []
 validation_losses = []
-
-for epoch in range(EPOCHS):
+for epoch in range(1, EPOCHS + 1):
     print("Epoch", epoch)
-    training_error = []
-<<<<<<< HEAD
-    for i, song in enumerate(songs_encoded):
-=======
+    train_epoch_loss = []
     model.train()
     for i, song in enumerate(train_encoded):
-        #print("Song: ", i)
->>>>>>> 69606c90
         optimizer.zero_grad()
         p = 0
         n = math.ceil(len(song) / CHUNK_SIZE)
@@ -107,24 +106,26 @@
 
             loss += criterion(output, targets.long())
 
-        training_error.append(loss.item() / n)
+        avg_train_song_loss = loss.item() / n
+        train_epoch_loss.append(avg_train_song_loss)  # Average loss over one song
         loss.backward()
+        optimizer.step()
+
         if i % 100 == 0:
-            print("Song: ", i, "Loss", loss.item()/n)
-        optimizer.step()
-    print("Training Error: ", sum(training_error) / len(training_error))
+            print("Song: {}, AvgTrainLoss: {}".format(i, sum(train_epoch_loss) / len(train_epoch_loss)))
+
+    avg_train_songs_loss = sum(train_epoch_loss) / len(train_epoch_loss)  # Average loss overall songs
+    training_losses.append(avg_train_songs_loss)
 
     with torch.no_grad():
+        print("Validating...")
         model.eval()
         validation_song_losses = []
         for i, song in enumerate(val_encoded):
-            print("Song: ", i)
             optimizer.zero_grad()
             p = 0
             n = math.ceil(len(song) / CHUNK_SIZE)
             loss = 0
-
-            song_loss = 0
 
             for mini in range(n):
                 if p + CHUNK_SIZE + 1 > len(song):
@@ -148,11 +149,11 @@
                 # Calculate
                 output.squeeze_(1)  # Back to 2D
 
-                song_loss += criterion(output, targets.long())
+                loss += criterion(output, targets.long())
 
-            validation_song_losses.append(song_loss.item())
-        avg_val_loss = sum(validation_song_losses) / len(validation_song_losses)
-        validation_losses.append(avg_val_loss)
+            avg_val_song_loss = loss.item() / n
+            validation_song_losses.append(avg_val_song_loss)
+        avg_val_songs_loss = sum(validation_song_losses) / len(validation_song_losses)
+        validation_losses.append(avg_val_songs_loss)
 
-        print('Epoch %d, Training loss: %.3d' % (epoch + 1, avg_val_loss))
-
+        print("Epoch {}, Training loss: {}, Validation Loss: {}".format(epoch, avg_train_songs_loss, avg_val_songs_loss))